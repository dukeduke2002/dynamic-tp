--- conflicted
+++ resolved
@@ -19,30 +19,18 @@
         <dependency>
             <groupId>com.weibo</groupId>
             <artifactId>motan-core</artifactId>
-<<<<<<< HEAD
-            <scope>compile</scope>
-=======
->>>>>>> 7cb59b9c
             <optional>true</optional>
         </dependency>
 
         <dependency>
             <groupId>com.weibo</groupId>
             <artifactId>motan-transport-netty</artifactId>
-<<<<<<< HEAD
-            <scope>compile</scope>
-=======
->>>>>>> 7cb59b9c
             <optional>true</optional>
         </dependency>
 
         <dependency>
             <groupId>com.weibo</groupId>
             <artifactId>motan-springsupport</artifactId>
-<<<<<<< HEAD
-            <scope>compile</scope>
-=======
->>>>>>> 7cb59b9c
             <optional>true</optional>
         </dependency>
     </dependencies>
