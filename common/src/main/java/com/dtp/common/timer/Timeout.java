--- conflicted
+++ resolved
@@ -1,12 +1,8 @@
 package com.dtp.common.timer;
 
 /**
-<<<<<<< HEAD
  * A handle associated with a {@link TimerTask} that is returned by a{@link Timer}.
  * <p>
-=======
- * A handle associated with a {@link TimerTask} that is returned by a{@link Timer}.<br>
->>>>>>> 70e84857
  * Copy from dubbo, see <a href="https://github.com/apache/dubbo/blob/3.2/dubbo-common/src/main/java/org/apache/dubbo/common/timer/Timeout.java">here</a> for more details.
  * </p>
  */
