--- conflicted
+++ resolved
@@ -4,12 +4,8 @@
 
 /**
  * A task which is executed after the delay specified with
-<<<<<<< HEAD
  * {@link Timer#newTimeout(TimerTask, long, TimeUnit)} (TimerTask, long, TimeUnit)}.
  * <p>
-=======
- * {@link Timer#newTimeout(TimerTask, long, TimeUnit)} (TimerTask, long, TimeUnit)}. <br>
->>>>>>> 70e84857
  * Copy from dubbo, see <a href="https://github.com/apache/dubbo/blob/3.2/dubbo-common/src/main/java/org/apache/dubbo/common/timer/TimeTask.java">here</a> for more details.
  * </p>
  */
