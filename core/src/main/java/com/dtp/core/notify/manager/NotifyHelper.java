--- conflicted
+++ resolved
@@ -25,17 +25,11 @@
 import java.util.Set;
 import java.util.stream.Collectors;
 
-<<<<<<< HEAD
-import static com.dtp.common.em.NotifyItemEnum.*;
-=======
 import static com.dtp.common.em.NotifyItemEnum.CAPACITY;
 import static com.dtp.common.em.NotifyItemEnum.LIVENESS;
 import static com.dtp.common.em.NotifyItemEnum.QUEUE_TIMEOUT;
 import static com.dtp.common.em.NotifyItemEnum.REJECT;
 import static com.dtp.common.em.NotifyItemEnum.RUN_TIMEOUT;
-import static java.util.stream.Collectors.toList;
-import static java.util.stream.Collectors.toMap;
->>>>>>> e4676c6d
 
 /**
  * NotifyHelper related
@@ -169,18 +163,11 @@
     }
 
     public static void refreshNotify(String poolName,
-<<<<<<< HEAD
                                      List<String> platformIds,
                                      List<NotifyPlatform> platforms,
                                      List<NotifyItem> oldItems,
                                      List<NotifyItem> newItems) {
         fillPlatforms(platformIds, platforms, newItems);
-=======
-                                     List<NotifyPlatform> platforms,
-                                     List<NotifyItem> oldItems,
-                                     List<NotifyItem> newItems) {
-        fillPlatforms(platforms, newItems);
->>>>>>> e4676c6d
         Map<String, NotifyItem> oldNotifyItemMap = StreamUtil.toMap(oldItems, NotifyItem::getType);
         newItems.forEach(x -> {
             NotifyItem oldNotifyItem = oldNotifyItemMap.get(x.getType());
