--- conflicted
+++ resolved
@@ -29,16 +29,9 @@
         if (!BooleanUtils.toBoolean(environment.getProperty(DTP_ENABLED_PROP, BooleanUtils.TRUE))) {
             return new String[]{};
         }
-<<<<<<< HEAD
-        return new String[]{DtpBaseBeanConfiguration.class.getName(),
+        return new String[] {DtpBaseBeanConfiguration.class.getName(),
                 DtpPostProcessorRegistrar.class.getName(),
                 DtpBeanDefinitionRegistrar.class.getName()};
-=======
-        return new String[] {
-                DtpBaseBeanConfiguration.class.getName(),
-                DtpBeanDefinitionRegistrar.class.getName()
-        };
->>>>>>> 6d07ed7a
     }
 
     @Override
