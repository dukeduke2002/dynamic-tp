package com.dtp.core.thread;

import com.dtp.common.em.NotifyItemEnum;
import com.dtp.common.entity.NotifyItem;
import com.dtp.common.util.TimeUtil;
import com.dtp.core.notify.manager.AlarmManager;
import com.dtp.core.notify.manager.NotifyHelper;
import com.dtp.core.reject.RejectHandlerGetter;
import com.dtp.core.spring.DtpLifecycleSupport;
import com.dtp.core.spring.SpringExecutor;
import com.dtp.core.support.runnable.DtpRunnable;
import com.dtp.core.support.runnable.NamedRunnable;
import com.dtp.core.support.wrapper.TaskWrapper;
import com.google.common.collect.Lists;
import lombok.extern.slf4j.Slf4j;
import org.apache.commons.collections.CollectionUtils;
import org.apache.commons.lang3.StringUtils;
import org.slf4j.MDC;

import java.util.List;
import java.util.Objects;
import java.util.concurrent.*;
import java.util.concurrent.atomic.LongAdder;

import static com.dtp.common.constant.DynamicTpConst.TRACE_ID;
import static com.dtp.common.em.NotifyItemEnum.QUEUE_TIMEOUT;
import static com.dtp.common.em.NotifyItemEnum.RUN_TIMEOUT;

/**
 * Dynamic ThreadPoolExecutor inherits DtpLifecycleSupport, and extends some features.
 *
 * @author yanhom
 * @since 1.0.0
 **/
@Slf4j
public class DtpExecutor extends DtpLifecycleSupport implements SpringExecutor {

    /**
     * Simple Business alias Name of Dynamic ThreadPool. Use for notify.
     */
    private String threadPoolAliasName;

    /**
     * RejectHandler name.
     */
    private String rejectHandlerName;

    /**
     * If enable notify.
     */
    private boolean notifyEnabled;

    /**
     * Notify items, see {@link NotifyItemEnum}.
     */
    private List<NotifyItem> notifyItems;

    /**
     * Notify platform id
     */
    private List<String> platformIds;

    /**
     * Task wrappers, do sth enhanced.
     */
    private List<TaskWrapper> taskWrappers = Lists.newArrayList();

    /**
     * If pre start all core threads.
     */
    private boolean preStartAllCoreThreads;

    /**
     * Task execute timeout, unit (ms), just for statistics.
     */
    private long runTimeout;

    /**
     * Task queue wait timeout, unit (ms), just for statistics.
     */
    private long queueTimeout;

    /**
     * Total reject count.
     */
    private final LongAdder rejectCount = new LongAdder();

    /**
     * Count run timeout tasks.
     */
    private final LongAdder runTimeoutCount = new LongAdder();

    /**
     * Count queue wait timeout tasks.
     */
    private final LongAdder queueTimeoutCount = new LongAdder();

    public DtpExecutor(int corePoolSize,
                       int maximumPoolSize,
                       long keepAliveTime,
                       TimeUnit unit,
                       BlockingQueue<Runnable> workQueue) {
        this(corePoolSize, maximumPoolSize, keepAliveTime, unit, workQueue,
                Executors.defaultThreadFactory(), new AbortPolicy());
    }

    public DtpExecutor(int corePoolSize,
                       int maximumPoolSize,
                       long keepAliveTime,
                       TimeUnit unit,
                       BlockingQueue<Runnable> workQueue,
                       ThreadFactory threadFactory) {
        this(corePoolSize, maximumPoolSize, keepAliveTime, unit, workQueue,
                threadFactory, new AbortPolicy());
    }

    public DtpExecutor(int corePoolSize,
                       int maximumPoolSize,
                       long keepAliveTime,
                       TimeUnit unit,
                       BlockingQueue<Runnable> workQueue,
                       RejectedExecutionHandler handler) {
        this(corePoolSize, maximumPoolSize, keepAliveTime, unit, workQueue,
                Executors.defaultThreadFactory(), handler);
    }

    public DtpExecutor(int corePoolSize,
                       int maximumPoolSize,
                       long keepAliveTime,
                       TimeUnit unit,
                       BlockingQueue<Runnable> workQueue,
                       ThreadFactory threadFactory,
                       RejectedExecutionHandler handler) {
        super(corePoolSize, maximumPoolSize, keepAliveTime, unit, workQueue,
                threadFactory, RejectHandlerGetter.getProxy(handler));
        this.rejectHandlerName = handler.getClass().getSimpleName();
    }

    @Override
    public void execute(Runnable task, long startTimeout) {
        execute(task);
    }

    @Override
    public void execute(Runnable command) {
        super.execute(wrapTasks(command));
    }

    @Override
    protected void beforeExecute(Thread t, Runnable r) {
        super.beforeExecute(t, r);
        if (!(r instanceof DtpRunnable)) {
            return;
        }
        DtpRunnable runnable = (DtpRunnable) r;
        long currTime = TimeUtil.currentTimeMillis();
        if (runTimeout > 0) {
            runnable.setStartTime(currTime);
        }
        if (queueTimeout <= 0) {
            return;
        }
        long waitTime = currTime - runnable.getSubmitTime();
        if (waitTime > queueTimeout) {
            queueTimeoutCount.increment();
            AlarmManager.doAlarmAsync(this, QUEUE_TIMEOUT, r);
            if (StringUtils.isNotBlank(runnable.getTaskName())) {
                log.warn("DynamicTp execute, queue timeout, poolName: {}, taskName: {}, waitTime: {}ms",
                        this.getThreadPoolName(), runnable.getTaskName(), waitTime);
            }
        }
    }

    @Override
    protected void afterExecute(Runnable r, Throwable t) {
        super.afterExecute(r, t);
        tryPrintError(r, t);

        if (runTimeout <= 0) {
            clearContext();
            return;
        }
        DtpRunnable runnable = (DtpRunnable) r;
        long runTime = TimeUtil.currentTimeMillis() - runnable.getStartTime();
        if (runTime > runTimeout) {
            runTimeoutCount.increment();
            AlarmManager.doAlarmAsync(this, RUN_TIMEOUT);
            if (StringUtils.isNotBlank(runnable.getTaskName())) {
                log.warn("DynamicTp execute, run timeout, poolName: {}, taskName: {}, runTime: {}ms",
                        this.getThreadPoolName(), runnable.getTaskName(), runTime);
            }
        }
        clearContext();
    }

    @Override
<<<<<<< HEAD
    protected void initialize(DtpProperties dtpProperties) {
        NotifyHelper.initNotify(this, dtpProperties.getPlatforms());
=======
    protected void initialize() {
        NotifyHelper.initNotify(this);

>>>>>>> e4676c6d
        if (preStartAllCoreThreads) {
            prestartAllCoreThreads();
        }
    }

    protected Runnable wrapTasks(Runnable command) {
        if (CollectionUtils.isNotEmpty(taskWrappers)) {
            for (TaskWrapper t : taskWrappers) {
                command = t.wrap(command);
            }
        }
        if (runTimeout > 0 || queueTimeout > 0) {
            String taskName = (command instanceof NamedRunnable) ? ((NamedRunnable) command).getName() : null;
            command = new DtpRunnable(command, taskName);
        }
        return command;
    }

    private void clearContext() {
        MDC.remove(TRACE_ID);
    }

    private void tryPrintError(Runnable r, Throwable t) {
        if (Objects.nonNull(t)) {
            log.error("thread {} throw exception {}", Thread.currentThread(), t);
            return;
        }
        if (r instanceof FutureTask) {
            try {
                Future<?> future = (Future<?>) r;
                future.get();
            } catch (InterruptedException ex) {
                Thread.currentThread().interrupt();
            } catch (Exception e) {
                log.error("thread {} throw exception {}", Thread.currentThread(), e);
            }
        }
    }

    public List<NotifyItem> getNotifyItems() {
        return notifyItems;
    }

    public void setNotifyItems(List<NotifyItem> notifyItems) {
        this.notifyItems = notifyItems;
    }

    public List<String> getPlatformIds() {
        return platformIds;
    }

    public void setPlatformIds(List<String> platformIds) {
        this.platformIds = platformIds;
    }

    public String getQueueName() {
        return getQueue().getClass().getSimpleName();
    }

    public int getQueueCapacity() {
        int capacity = getQueue().size() + getQueue().remainingCapacity();
        return capacity < 0 ? Integer.MAX_VALUE : capacity;
    }

    public String getRejectHandlerName() {
        return rejectHandlerName;
    }

    public void setRejectHandlerName(String rejectHandlerName) {
        this.rejectHandlerName = rejectHandlerName;
    }

    public void setTaskWrappers(List<TaskWrapper> taskWrappers) {
        this.taskWrappers = taskWrappers;
    }

    public void setPreStartAllCoreThreads(boolean preStartAllCoreThreads) {
        this.preStartAllCoreThreads = preStartAllCoreThreads;
    }

    public void incRejectCount(int count) {
        rejectCount.add(count);
    }

    public long getRejectCount() {
        return rejectCount.sum();
    }

    public void setRunTimeout(long runTimeout) {
        this.runTimeout = runTimeout;
    }

    public long getRunTimeoutCount() {
        return runTimeoutCount.sum();
    }

    public long getQueueTimeoutCount() {
        return queueTimeoutCount.sum();
    }

    public void setQueueTimeout(long queueTimeout) {
        this.queueTimeout = queueTimeout;
    }

    /**
     * In order for the field can be assigned by reflection.
     * @param allowCoreThreadTimeOut allowCoreThreadTimeOut
     */
    public void setAllowCoreThreadTimeOut(boolean allowCoreThreadTimeOut) {
        allowCoreThreadTimeOut(allowCoreThreadTimeOut);
    }

    public String getThreadPoolAliasName() {
        return threadPoolAliasName;
    }

    public void setThreadPoolAliasName(String threadPoolAliasName) {
        this.threadPoolAliasName = threadPoolAliasName;
    }

    public boolean isNotifyEnabled() {
        return notifyEnabled;
    }

    public void setNotifyEnabled(boolean notifyEnabled) {
        this.notifyEnabled = notifyEnabled;
    }
}<|MERGE_RESOLUTION|>--- conflicted
+++ resolved
@@ -19,7 +19,13 @@
 
 import java.util.List;
 import java.util.Objects;
-import java.util.concurrent.*;
+import java.util.concurrent.BlockingQueue;
+import java.util.concurrent.Executors;
+import java.util.concurrent.Future;
+import java.util.concurrent.FutureTask;
+import java.util.concurrent.RejectedExecutionHandler;
+import java.util.concurrent.ThreadFactory;
+import java.util.concurrent.TimeUnit;
 import java.util.concurrent.atomic.LongAdder;
 
 import static com.dtp.common.constant.DynamicTpConst.TRACE_ID;
@@ -194,14 +200,8 @@
     }
 
     @Override
-<<<<<<< HEAD
-    protected void initialize(DtpProperties dtpProperties) {
-        NotifyHelper.initNotify(this, dtpProperties.getPlatforms());
-=======
     protected void initialize() {
         NotifyHelper.initNotify(this);
-
->>>>>>> e4676c6d
         if (preStartAllCoreThreads) {
             prestartAllCoreThreads();
         }
