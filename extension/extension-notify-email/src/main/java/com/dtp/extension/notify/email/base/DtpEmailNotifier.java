--- conflicted
+++ resolved
@@ -120,13 +120,8 @@
         context.setVariable("oldQueueCapacity", oldFields.getQueueCapacity());
         context.setVariable("newQueueCapacity", executor.getQueueCapacity());
         context.setVariable("oldRejectType", oldFields.getRejectType());
-<<<<<<< HEAD
         context.setVariable("newRejectType", executor.getRejectHandlerType());
-        context.setVariable("notifyTime", DateTime.now());
-=======
-        context.setVariable("newRejectType", getRejectHandlerName(executor));
         context.setVariable("notifyTime", DateUtil.now());
->>>>>>> adea27eb
         context.setVariable("diffs", diffs != null ? diffs : Collections.emptySet());
         return ((EmailNotifier) notifier).processTemplateContent("notice", context);
     }
