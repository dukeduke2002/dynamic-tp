--- conflicted
+++ resolved
@@ -15,14 +15,8 @@
     <properties>
         <revision>1.1.3</revision>
         <java.version>1.8</java.version>
-<<<<<<< HEAD
-        <spring-boot.version>2.5.8</spring-boot.version>
-        <spring-cloud.version>2020.0.5</spring-cloud.version>
-        <spring-cloud-alibaba.version>2021.1</spring-cloud-alibaba.version>
-=======
         <spring-boot.version>2.5.14</spring-boot.version>
         <spring-cloud.version>2020.0.5</spring-cloud.version>
->>>>>>> 7cb59b9c
         <guava.version>31.1-jre</guava.version>
         <commons-collections4.version>4.4</commons-collections4.version>
         <maven-flatten.version>1.3.0</maven-flatten.version>
@@ -50,8 +44,8 @@
 
     <dependencies>
         <dependency>
-            <groupId>org.projectlombok</groupId>
-            <artifactId>lombok</artifactId>
+            <groupId>org.springframework.boot</groupId>
+            <artifactId>spring-boot-starter</artifactId>
         </dependency>
 
         <dependency>
@@ -85,15 +79,9 @@
     <dependencyManagement>
         <dependencies>
             <dependency>
-<<<<<<< HEAD
-                <groupId>com.alibaba.cloud</groupId>
-                <artifactId>spring-cloud-alibaba-dependencies</artifactId>
-                <version>${spring-cloud-alibaba.version}</version>
-=======
                 <groupId>org.springframework.boot</groupId>
                 <artifactId>spring-boot-dependencies</artifactId>
                 <version>${spring-boot.version}</version>
->>>>>>> 7cb59b9c
                 <type>pom</type>
                 <scope>import</scope>
             </dependency>
@@ -113,17 +101,6 @@
                 <type>pom</type>
                 <scope>import</scope>
             </dependency>
-<<<<<<< HEAD
-
-            <dependency>
-                <groupId>org.dromara.dynamictp</groupId>
-                <artifactId>dynamic-tp-dependencies</artifactId>
-                <version>${project.version}</version>
-                <type>pom</type>
-                <scope>import</scope>
-            </dependency>
-=======
->>>>>>> 7cb59b9c
         </dependencies>
     </dependencyManagement>
 
@@ -256,36 +233,6 @@
                 </configuration>
             </plugin>
 
-<<<<<<< HEAD
-            <!-- Gpg Signature -->
-            <plugin>
-                <groupId>org.apache.maven.plugins</groupId>
-                <artifactId>maven-gpg-plugin</artifactId>
-                <version>${maven-gpg-plugin.version}</version>
-                <executions>
-                    <execution>
-                        <phase>verify</phase>
-                        <goals>
-                            <goal>sign</goal>
-                        </goals>
-                    </execution>
-                </executions>
-            </plugin>
-
-            <plugin>
-                <groupId>org.sonatype.plugins</groupId>
-                <artifactId>nexus-staging-maven-plugin</artifactId>
-                <version>${nexus-staging-maven-plugin.version}</version>
-                <extensions>true</extensions>
-                <configuration>
-                    <serverId>ossrh</serverId>
-                    <nexusUrl>https://oss.sonatype.org/</nexusUrl>
-                    <autoReleaseAfterClose>false</autoReleaseAfterClose>
-                </configuration>
-            </plugin>
-
-=======
->>>>>>> 7cb59b9c
             <!--所有子模块都要执行的plugin-->
             <plugin>
                 <groupId>org.apache.maven.plugins</groupId>
